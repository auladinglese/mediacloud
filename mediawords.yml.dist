--- conflicted
+++ resolved
@@ -279,13 +279,10 @@
 #    consumer_secret: ""
 #    access_token: ""
 #    access_token_secret: ""
-<<<<<<< HEAD
 
 # key to fetch tweets from crimson hexagon.  necessary for topic tweets as implements in FetchTopicTweets.pm
 #crimson_hexagon:
 #   key: ""
-=======
->>>>>>> 3a437a1f
 
 ### Univision.com feed credentials
 #univision:
