--- conflicted
+++ resolved
@@ -3,12 +3,7 @@
 sudo pip install pysolr[tomcat]==3.0.6
 sudo pip install dateutils
 sudo pip install ipdb
-<<<<<<< HEAD
-sudo pip install --upgrade lxml
+sudo pip install lxml
 sudo pip install flask
 sudo pip install nltk
-=======
-sudo pip install lxml
-sudo pip install flask
-sudo pip install joblib
->>>>>>> 0879762a
+sudo pip install joblib