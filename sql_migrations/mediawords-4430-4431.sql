--
-- This is a Media Cloud PostgreSQL schema difference file (a "diff") between schema
-- versions 4430 and 4431.
--
-- If you are running Media Cloud with a database that was set up with a schema version
-- 4430, and you would like to upgrade both the Media Cloud and the
-- database to be at version 4431, import this SQL file:
--
--     psql mediacloud < mediawords-4430-4431.sql
--
-- You might need to import some additional schema diff files to reach the desired version.
--

--
-- 1 of 2. Import the output of 'apgdiff':
--

SET search_path = public, pg_catalog;

<<<<<<< HEAD
ALTER TABLE dashboards
	ADD COLUMN "public" boolean         not null DEFAULT true;
=======

-- Generate random API token
CREATE OR REPLACE FUNCTION generate_api_token() RETURNS VARCHAR(64) LANGUAGE plpgsql AS $$
DECLARE
    token VARCHAR(64);
BEGIN
    SELECT encode(digest(gen_random_bytes(256), 'sha256'), 'hex') INTO token;
    RETURN token;
END;
$$;

-- Add "api_token" column (API tokens will be generated for old users)
ALTER TABLE auth_users
	ADD COLUMN api_token VARCHAR(64)     UNIQUE NOT NULL DEFAULT generate_api_token() CONSTRAINT api_token_64_characters CHECK(LENGTH(api_token) = 64);

>>>>>>> eaeb305b

--
-- Incorporate changes from the 4430->4431 diff from master
--

ALTER TYPE download_state ADD value 'extractor_error';

-- Fix downloads marked as errors when the problem was with the extractor
UPDATE downloads set state = 'extractor_error' where state='error' and type='content' and error_message is not null and error_message like 'extractor_error%';


--
-- 2 of 2. Reset the database version.
--
CREATE OR REPLACE FUNCTION set_database_schema_version() RETURNS boolean AS $$
DECLARE
    
    -- Database schema version number (same as a SVN revision number)
    -- Increase it by 1 if you make major database schema changes.
    MEDIACLOUD_DATABASE_SCHEMA_VERSION CONSTANT INT := 4431;
    
BEGIN

    -- Update / set database schema version
    DELETE FROM database_variables WHERE name = 'database-schema-version';
    INSERT INTO database_variables (name, value) VALUES ('database-schema-version', MEDIACLOUD_DATABASE_SCHEMA_VERSION::int);

    return true;
    
END;
$$
LANGUAGE 'plpgsql';

SELECT set_database_schema_version();
<|MERGE_RESOLUTION|>--- conflicted
+++ resolved
@@ -17,10 +17,12 @@
 
 SET search_path = public, pg_catalog;
 
-<<<<<<< HEAD
+
 ALTER TABLE dashboards
+    -- A "public" dashboard is the one that is shown in the web UI
+    -- (e.g. the "create controversy" page)
 	ADD COLUMN "public" boolean         not null DEFAULT true;
-=======
+
 
 -- Generate random API token
 CREATE OR REPLACE FUNCTION generate_api_token() RETURNS VARCHAR(64) LANGUAGE plpgsql AS $$
@@ -35,8 +37,6 @@
 -- Add "api_token" column (API tokens will be generated for old users)
 ALTER TABLE auth_users
 	ADD COLUMN api_token VARCHAR(64)     UNIQUE NOT NULL DEFAULT generate_api_token() CONSTRAINT api_token_64_characters CHECK(LENGTH(api_token) = 64);
-
->>>>>>> eaeb305b
 
 --
 -- Incorporate changes from the 4430->4431 diff from master
