--- conflicted
+++ resolved
@@ -438,79 +438,6 @@
         return url.lower()
 
 
-<<<<<<< HEAD
-=======
-def meta_refresh_url_from_html(html: str, base_url: str = None) -> Optional[str]:
-    """From the provided HTML, determine the <meta http-equiv="refresh" /> URL (if any)."""
-
-    def __get_meta_refresh_url_from_tag(inner_tag: str, inner_base_url=None) -> Optional[str]:
-        """Given a <meta ...> tag, return the url from the content="url=XXX" attribute.  return undef if no such url is
-        found."""
-        if not re.search(r'http-equiv\s*?=\s*?["\']\s*?refresh\s*?["\']', inner_tag, re.I):
-            return None
-
-        # content="url='http://foo.bar'"
-        inner_url = None
-
-        match = re.search(r'content\s*?=\s*?"\d*?\s*?;?\s*?URL\s*?=\s*?\'(.+?)\'', inner_tag, re.I)
-        if match:
-            inner_url = match.group(1)
-        else:
-            # content="url='http://foo.bar'"
-            match = re.search(r'content\s*?=\s*?\'\d*?\s*?;?\s*?URL\s*?=\s*?"(.+?)"', inner_tag, re.I)
-            if match:
-                inner_url = match.group(1)
-            else:
-                # Fallback
-                match = re.search(r'content\s*?=\s*?["\']\d*?\s*?;?\s*?URL\s*?=\s*?(.+?)["\']', inner_tag, re.I)
-                if match:
-                    inner_url = match.group(1)
-
-        if is_http_url(inner_url):
-            return inner_url
-
-        if inner_base_url is not None:
-            return urljoin(base=inner_base_url, url=inner_url)
-
-        return None
-
-    html = decode_object_from_bytes_if_needed(html)
-    base_url = decode_object_from_bytes_if_needed(base_url)
-
-    tags = re.findall(r'(<\s*meta[^>]+>)', html, re.I)
-    for tag in tags:
-        url = __get_meta_refresh_url_from_tag(tag, base_url)
-        if url is not None:
-            return url
-
-    return None
-
-
-def link_canonical_url_from_html(html: str, base_url: str = None) -> Optional[str]:
-    """From the provided HTML, determine the <link rel="canonical" /> URL (if any)."""
-    html = decode_object_from_bytes_if_needed(html)
-    base_url = decode_object_from_bytes_if_needed(base_url)
-
-    link_elements = re.findall(r'(<\s*?link.+?>)', html, re.I)
-    for link_element in link_elements:
-        if re.search(r'rel\s*?=\s*?["\']\s*?canonical\s*?["\']', link_element, re.I):
-            url = re.search(r'href\s*?=\s*?["\'](.+?)["\']', link_element, re.I)
-            if url:
-                url = url.group(1)
-                if not re.search(__URL_REGEX, url):
-                    # Maybe it's absolute path?
-                    if base_url is not None:
-                        return urljoin(base=base_url, url=url)
-                    else:
-                        log.debug("HTML <link rel=\"canonical\"/> found, but the new URL '%s' doesn't seem to be valid."
-                                % url)
-                else:
-                    # Looks like URL, so return it
-                    return url
-    return None
-
-
->>>>>>> a8b2060d
 class McHTTPURLsInStringException(Exception):
     pass
 
