--- conflicted
+++ resolved
@@ -3,12 +3,7 @@
 from http.server import HTTPServer, BaseHTTPRequestHandler
 import multiprocessing
 import os
-<<<<<<< HEAD
-import time
 from typing import Union, Dict
-=======
-from typing import Union
->>>>>>> af463603
 from urllib.parse import urlparse, parse_qs
 
 from mediawords.util.log import create_logger
