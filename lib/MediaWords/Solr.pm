--- conflicted
+++ resolved
@@ -56,8 +56,6 @@
 
     my $json = query_encoded_json( $params );
 
-    say STDERR Dumper( $json );
-
     my $data;
     eval { $data = decode_json( $json ) };
     if ( $@ )
@@ -90,16 +88,11 @@
 
     # say STDERR Dumper( $response );
 
-<<<<<<< HEAD
     my $uniq_stories_ids = [ uniq( map { $_->{ stories_id } } @{ $response->{ response }->{ docs } } ) ];
-=======
-    my $uniq_stories_ids =  [ uniq ( map { $_->{ stories_id } } @{ $response->{ response }->{ docs } } ) ];
->>>>>>> 9dc71c87
 
     return $uniq_stories_ids;
 }
 
-<<<<<<< HEAD
 sub number_of_matching_documents
 {
     my ( $params ) = @_;
@@ -117,6 +110,25 @@
     #say STDERR $response->{ numFound };
 
     return $response->{ numFound };
+}
+
+sub max_processed_stories_id
+{
+    my ( $self, $c ) = @_;
+
+    my $params = {};
+
+    $params->{ q } = '*:*';
+
+    $params->{ sort } = "processed_stories_id desc";
+
+    $params->{ rows } = 1;
+
+    my $response = query( $params );
+
+    my $max_processed_stories_id = $response->{ response }->{ docs }->[ 0 ]->{ processed_stories_id };
+
+    return $max_processed_stories_id;
 }
 
 # return all of the story ids that match the solr query
@@ -130,44 +142,6 @@
 
     $params->{ fl } = 'processed_stories_id';
 
-    # say STDERR Dumper( $params );
-
-    my $response = query( $params );
-
-    # say STDERR Dumper( $response );
-
-    my $uniq_ids = [ uniq( map { $_->{ processed_stories_id } } @{ $response->{ response }->{ docs } } ) ];
-=======
-sub max_processed_stories_id
-{
-    my ( $self, $c ) = @_;
-
-    my $params = {};
-
-    $params->{ q } = '*:*';
-
-    $params->{ sort } = "processed_stories_id desc";
-
-    $params->{ rows } = 1;
-
-    my $response = query( $params );
-
-    my $max_processed_stories_id = $response->{ response }->{ docs }->[ 0 ]->{ processed_stories_id };
-
-    return $max_processed_stories_id;
-}
-
-# return all of the story ids that match the solr query
-sub search_for_processed_stories_ids
-{
-    my ( $params ) = @_;
-
-    # say STDERR "MediaWords::Solr::search_for_stories_ids";
-
-    $params = { %{ $params } };
-
-    $params->{ fl } = 'processed_stories_id';
-
     $params->{ 'group' } = 'true';
 
     $params->{ 'group.limit' } = 0;
@@ -185,8 +159,7 @@
 
     say STDERR Dumper ( map { $_->{ groupValue } } @{ $groups } );
 
-    my $uniq_ids =  [ uniq ( map { $_->{ groupValue } } @{ $groups } ) ];
->>>>>>> 9dc71c87
+    my $uniq_ids = [ uniq( map { $_->{ processed_stories_id } } @{ $response->{ response }->{ docs } } ) ];
 
     return $uniq_ids;
 }
