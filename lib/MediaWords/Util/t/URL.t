use strict;
use warnings;
use utf8;

use Modern::Perl "2015";
use MediaWords::CommonLibs;

use Test::NoWarnings;
use Test::Deep;
<<<<<<< HEAD
use Test::More tests => 139;
=======
use Test::More tests => 27;
>>>>>>> 6168ccea

use Readonly;
use HTTP::HashServer;
use HTTP::Status qw(:constants);
use URI::Escape;
use Data::Dumper;

use MediaWords::Test::DB;

Readonly my $TEST_HTTP_SERVER_PORT => 9998;

BEGIN
{
    use FindBin;
    use lib "$FindBin::Bin/../lib";

    use_ok( 'MediaWords::Util::URL' );
}

<<<<<<< HEAD
sub test_fix_common_url_mistakes()
{
    my %urls = (

        # "http://http://"
        'http://http://www.al-monitor.com/pulse' => 'http://www.al-monitor.com/pulse',

        # With only one slash ("http:/www.")
        'http:/www.theinquirer.net/inquirer/news/2322928/net-neutrality-rules-lie-in-tatters-as-fcc-overruled' =>
          'http://www.theinquirer.net/inquirer/news/2322928/net-neutrality-rules-lie-in-tatters-as-fcc-overruled',

        # missing / before ?
        'http://foo.bar?baz=bat' => 'http://foo.bar/?baz=bat'
    );

    foreach my $orig_url ( keys %urls )
    {
        my $fixed_url = $urls{ $orig_url };

        # Fix once
        is( MediaWords::Util::URL::fix_common_url_mistakes( $orig_url ),
            $fixed_url, "fix_common_url_mistakes() - $orig_url" );

        # Try fixing the same URL twice, see what happens
        is( MediaWords::Util::URL::fix_common_url_mistakes( MediaWords::Util::URL::fix_common_url_mistakes( $orig_url ) ),
            $fixed_url, "fix_common_url_mistakes() - $orig_url" );
    }
}

sub test_is_http_url()
{
    ok( !MediaWords::Util::URL::is_http_url( undef ), 'is_http_url() - undef' );
    ok( !MediaWords::Util::URL::is_http_url( 0 ),     'is_http_url() - 0' );
    ok( !MediaWords::Util::URL::is_http_url( '' ),    'is_http_url() - empty string' );

    ok( !MediaWords::Util::URL::is_http_url( 'abc' ), 'is_http_url() - no scheme' );

    ok( !MediaWords::Util::URL::is_http_url( 'gopher://gopher.floodgap.com/0/v2/vstat' ), 'is_http_url() - Gopher URL' );
    ok( !MediaWords::Util::URL::is_http_url( 'ftp://ftp.freebsd.org/pub/FreeBSD/' ),      'is_http_url() - FTP URL' );

    ok( MediaWords::Util::URL::is_http_url( 'http://cyber.law.harvard.edu/about' ),          'is_http_url() - HTTP URL' );
    ok( MediaWords::Util::URL::is_http_url( 'https://github.com/berkmancenter/mediacloud' ), 'is_http_url() - HTTPS URL' );

# URLs with mistakes fixable by fix_common_url_mistakes()
#ok( !MediaWords::Util::URL::is_http_url( 'http://http://www.al-monitor.com/pulse' ), 'is_http_url() - URL with http://http://' );
    ok(
        !MediaWords::Util::URL::is_http_url(
            'http:/www.theinquirer.net/inquirer/news/2322928/net-neutrality-rules-lie-in-tatters-as-fcc-overruled'
        ),
        'is_http_url() - URL with only one slash'
    );
}

sub test_is_homepage_url()
{
    ok( !MediaWords::Util::URL::is_homepage_url( undef ), 'is_homepage_url() - undef' );
    ok( !MediaWords::Util::URL::is_homepage_url( 0 ),     'is_homepage_url() - 0' );
    ok( !MediaWords::Util::URL::is_homepage_url( '' ),    'is_homepage_url() - empty string' );

    ok( !MediaWords::Util::URL::is_homepage_url( 'abc' ), 'is_homepage_url() - no scheme' );

    ok( MediaWords::Util::URL::is_homepage_url( 'http://www.wired.com' ),    'is_homepage_url() - Wired' );
    ok( MediaWords::Util::URL::is_homepage_url( 'http://www.wired.com/' ),   'is_homepage_url() - Wired "/"' );
    ok( MediaWords::Util::URL::is_homepage_url( 'http://m.wired.com/#abc' ), 'is_homepage_url() - Wired "/#abc"' );

    ok( !MediaWords::Util::URL::is_homepage_url( 'http://m.wired.com/threatlevel/2011/12/sopa-watered-down-amendment/' ),
        'is_homepage_url() - Wired article (article identifier as path)' );
    ok(
        !MediaWords::Util::URL::is_homepage_url(
'http://www.delfi.lt/news/daily/world/prancuzijoje-tukstanciai-pareigunu-sukuoja-apylinkes-blokuojami-keliai.d?id=66850094'
        ),
        'is_homepage_url() - DELFI article (article identifier as query parameter)'
    );
    ok( !MediaWords::Util::URL::is_homepage_url( 'http://bash.org/?244321' ),
        'is_homepage_url() - Bash.org quote (path is empty, article identifier as query parameter)' );
    ok(
        !MediaWords::Util::URL::is_homepage_url( 'http://youtu.be/oKyFAMiZMbU' ),
        'is_homepage_url() - YouTube shortened URL (path consists of letters with varying cases)'
    );
    ok(
        !MediaWords::Util::URL::is_homepage_url( 'https://bit.ly/1uSjCJp' ),
        'is_homepage_url() - Bit.ly shortened URL (path has a number)'
    );
    ok(
        !MediaWords::Util::URL::is_homepage_url( 'https://bit.ly/defghi' ),
        'is_homepage_url() - Bit.ly shortened URL (path does not have a number, but the host is in the URL shorteners list)'
    );
    ok( !MediaWords::Util::URL::is_homepage_url( 'https://i.imgur.com/gbu5YNM.jpg' ), 'is_homepage_url() - link to JPG' );

    # Technically, server is not required to normalize "///" path into "/", but
    # most of them do anyway
    ok( MediaWords::Util::URL::is_homepage_url( 'http://www.wired.com///' ), 'is_homepage_url() - Wired "///"' );
    ok( MediaWords::Util::URL::is_homepage_url( 'http://m.wired.com///' ),   'is_homepage_url() - m.Wired "///"' );

    # Smarter homepage identification ("/en/", "/news/", ...)
    ok( MediaWords::Util::URL::is_homepage_url( 'http://www.latimes.com/entertainment/' ),
        'is_homepage_url() - "/entertainment/"' );
    ok( MediaWords::Util::URL::is_homepage_url( 'http://www.scidev.net/global/' ), 'is_homepage_url() - "/global/"' );
    ok( MediaWords::Util::URL::is_homepage_url( 'http://abcnews.go.com/US' ),      'is_homepage_url() - "/US/"' );
    ok( MediaWords::Util::URL::is_homepage_url( 'http://www.example.com/news/' ),  'is_homepage_url() - "/news/"' );
    ok( MediaWords::Util::URL::is_homepage_url( 'http://www.france24.com/en/' ),   'is_homepage_url() - "/en/"' );
    ok( MediaWords::Util::URL::is_homepage_url( 'http://www.france24.com/en/?altcast_code=0adb03a8a4' ),
        'is_homepage_url() - "/en/" with "altcast_code"' );
    ok( MediaWords::Util::URL::is_homepage_url( 'http://www.google.com/trends/explore' ),
        'is_homepage_url() - "/trends/explore"' );
    ok( MediaWords::Util::URL::is_homepage_url( 'http://www.google.com/trends/explore#q=Ebola' ),
        'is_homepage_url() - "/trends/explore#q=Ebola"' );
    ok( MediaWords::Util::URL::is_homepage_url( 'http://www.nytimes.com/pages/todayspaper/' ),
        'is_homepage_url() - NYTimes bulletin board' );
    ok( MediaWords::Util::URL::is_homepage_url( 'http://www.politico.com/playbook/' ),
        'is_homepage_url() - Politico bulletin board' );
}

sub test_normalize_url()
{
    # Bad URLs
    eval { MediaWords::Util::URL::normalize_url( undef ); };
    ok( $@, 'normalize_url() - undefined URL' );
    eval { MediaWords::Util::URL::normalize_url( 'gopher://gopher.floodgap.com/0/v2/vstat' ); };
    ok( $@, 'normalize_url() - URL is of unsupported scheme' );

    # Basic
    is(
        MediaWords::Util::URL::normalize_url( 'HTTP://CYBER.LAW.HARVARD.EDU/node/9244' ),
        'http://cyber.law.harvard.edu/node/9244',
        'normalize_url() - basic cyber.law.harvard.edu'
    );
    is(
        MediaWords::Util::URL::normalize_url(
'HTTP://WWW.GOCRICKET.COM/news/sourav-ganguly/Sourav-Ganguly-exclusive-MS-Dhoni-must-reinvent-himself-to-survive/articleshow_sg/40421328.cms?utm_source=facebook.com&utm_medium=referral'
        ),
'http://www.gocricket.com/news/sourav-ganguly/Sourav-Ganguly-exclusive-MS-Dhoni-must-reinvent-himself-to-survive/articleshow_sg/40421328.cms',
        'normalize_url() - basic gocricket.com'
    );
    is(
        MediaWords::Util::URL::normalize_url( 'HTTP://CYBER.LAW.HARVARD.EDU/node/9244#foo#bar' ),
        'http://cyber.law.harvard.edu/node/9244',
        'normalize_url() - basic cyber.law.harvard.edu (multiple fragments)'
    );

    # Broken URL
    is(
        MediaWords::Util::URL::normalize_url( 'http://http://www.al-monitor.com/pulse' ),
        'http://www.al-monitor.com/pulse',
        'normalize_url() - broken URL'
    );

    # Empty parameter
    is(
        MediaWords::Util::URL::normalize_url( 'http://www-nc.nytimes.com/2011/06/29/us/politics/29marriage.html?=_r%3D6' ),
        'http://www-nc.nytimes.com/2011/06/29/us/politics/29marriage.html',
        'normalize_url() - empty parameter'
    );

    # Remove whitespace
    is(
        MediaWords::Util::URL::normalize_url(
            '  http://blogs.perl.org/users/domm/2010/11/posting-utf8-data-using-lwpuseragent.html  '
        ),
        'http://blogs.perl.org/users/domm/2010/11/posting-utf8-data-using-lwpuseragent.html',
        'normalize_url() - remove spaces'
    );
    is(
        MediaWords::Util::URL::normalize_url(
            "\t\thttp://blogs.perl.org/users/domm/2010/11/posting-utf8-data-using-lwpuseragent.html\t\t"
        ),
        'http://blogs.perl.org/users/domm/2010/11/posting-utf8-data-using-lwpuseragent.html',
        'normalize_url() - remove tabs'
    );

    # NYTimes
    is(
        MediaWords::Util::URL::normalize_url(
'http://boss.blogs.nytimes.com/2014/08/19/why-i-do-all-of-my-recruiting-through-linkedin/?smid=fb-nytimes&WT.z_sma=BU_WID_20140819&bicmp=AD&bicmlukp=WT.mc_id&bicmst=1388552400000&bicmet=1420088400000&_'
        ),
        'http://boss.blogs.nytimes.com/2014/08/19/why-i-do-all-of-my-recruiting-through-linkedin/',
        'normalize_url() - nytimes.com 1'
    );
    is(
        MediaWords::Util::URL::normalize_url(
'http://www.nytimes.com/2014/08/19/upshot/inequality-and-web-search-trends.html?smid=fb-nytimes&WT.z_sma=UP_IOA_20140819&bicmp=AD&bicmlukp=WT.mc_id&bicmst=1388552400000&bicmet=1420088400000&_r=1&abt=0002&abg=1'
        ),
        'http://www.nytimes.com/2014/08/19/upshot/inequality-and-web-search-trends.html',
        'normalize_url() - nytimes.com 2'
    );
    is(
        MediaWords::Util::URL::normalize_url(
'http://www.nytimes.com/2014/08/20/upshot/data-on-transfer-of-military-gear-to-police-departments.html?smid=fb-nytimes&WT.z_sma=UP_DOT_20140819&bicmp=AD&bicmlukp=WT.mc_id&bicmst=1388552400000&bicmet=1420088400000&_r=1&abt=0002&abg=1'
        ),
        'http://www.nytimes.com/2014/08/20/upshot/data-on-transfer-of-military-gear-to-police-departments.html',
        'normalize_url() - nytimes.com 3'
    );

    # Facebook
    is(
        MediaWords::Util::URL::normalize_url( 'https://www.facebook.com/BerkmanCenter?ref=br_tf' ),
        'https://www.facebook.com/BerkmanCenter',
        'normalize_url() - facebook.com'
    );

    # LiveJournal
    is(
        MediaWords::Util::URL::normalize_url( 'http://zyalt.livejournal.com/1178735.html?thread=396696687#t396696687' ),
        'http://zyalt.livejournal.com/1178735.html',
        'normalize_url() - livejournal.com'
    );

    # "nk" parameter
    is(
        MediaWords::Util::URL::normalize_url(
'http://www.adelaidenow.com.au/news/south-australia/sa-court-told-prominent-adelaide-businessman-yasser-shahin-was-assaulted-by-police-officer-norman-hoy-in-september-2010-traffic-stop/story-fni6uo1m-1227184460050?nk=440cd48fd95a4e1f1c23bcd15df36da7'
        ),
'http://www.adelaidenow.com.au/news/south-australia/sa-court-told-prominent-adelaide-businessman-yasser-shahin-was-assaulted-by-police-officer-norman-hoy-in-september-2010-traffic-stop/story-fni6uo1m-1227184460050',
        'normalize_url() - "nk" parameter'
    );
}

sub test_is_shortened_url()
{
    ok( !MediaWords::Util::URL::is_shortened_url( undef ),              'is_shortened_url() - undef' );
    ok( !MediaWords::Util::URL::is_shortened_url( 'http://bit.ly' ),    'is_shortened_url() - homepage without slash' );
    ok( !MediaWords::Util::URL::is_shortened_url( 'http://bit.ly/' ),   'is_shortened_url() - homepage with slash' );
    ok( MediaWords::Util::URL::is_shortened_url( 'http://bit.ly/abc' ), 'is_shortened_url() - shortened URL' );
}

sub test_normalize_url_lossy()
{
    # FIXME - some resulting URLs look funny, not sure if I can change them easily though
    is(
        MediaWords::Util::URL::normalize_url_lossy( 'HTTP://WWW.nytimes.COM/ARTICLE/12345/?ab=cd#def#ghi/' ),
        'http://nytimes.com/article/12345/?ab=cd',
        'normalize_url_lossy() - nytimes.com'
    );
    is(
        MediaWords::Util::URL::normalize_url_lossy( 'http://HTTP://WWW.nytimes.COM/ARTICLE/12345/?ab=cd#def#ghi/' ),
        'http://nytimes.com/article/12345/?ab=cd',
        'normalize_url_lossy() - nytimes.com'
    );
    is( MediaWords::Util::URL::normalize_url_lossy( 'http://http://www.al-monitor.com/pulse' ),
        'http://al-monitor.com/pulse', 'normalize_url_lossy() - www.al-monitor.com' );
    is( MediaWords::Util::URL::normalize_url_lossy( 'http://m.delfi.lt/foo' ),
        'http://delfi.lt/foo', 'normalize_url_lossy() - m.delfi.lt' );
    is(
        MediaWords::Util::URL::normalize_url_lossy( 'http://blog.yesmeck.com/jquery-jsonview/' ),
        'http://yesmeck.com/jquery-jsonview/',
        'normalize_url_lossy() - blog.yesmeck.com'
    );
    is(
        MediaWords::Util::URL::normalize_url_lossy( 'http://cdn.com.do/noticias/nacionales' ),
        'http://com.do/noticias/nacionales',
        'normalize_url_lossy() - cdn.com.do'
    );
    is( MediaWords::Util::URL::normalize_url_lossy( 'http://543.r2.ly' ),
        'http://543.r2.ly/', 'normalize_url_lossy() - r2.ly' );

    my $tests = [
        [ 'http://nytimes.com',          'http://nytimes.com/' ],
        [ 'http://http://nytimes.com',   'http://nytimes.com/' ],
        [ 'HTTP://nytimes.COM',          'http://nytimes.com/' ],
        [ 'http://beta.foo.com/bar',     'http://foo.com/bar' ],
        [ 'http://archive.org/bar',      'http://archive.org/bar' ],
        [ 'http://m.archive.org/bar',    'http://archive.org/bar' ],
        [ 'http://archive.foo.com/bar',  'http://foo.com/bar' ],
        [ 'http://foo.com/bar#baz',      'http://foo.com/bar' ],
        [ 'http://foo.com/bar/baz//foo', 'http://foo.com/bar/baz/foo' ],
    ];

    for my $test ( @{ $tests } )
    {
        is( MediaWords::Util::URL::normalize_url_lossy( $test->[ 0 ] ), $test->[ 1 ], "$test->[ 0 ] -> $test->[ 1 ]" );
    }
}

sub test_get_url_host()
{
    eval { MediaWords::Util::URL::get_url_host( undef ) };
    ok( $@, 'Undefined parameter' );
    is( MediaWords::Util::URL::get_url_host( 'http://www.nytimes.com/' ), 'www.nytimes.com', 'www.nytimes.com' );
    is( MediaWords::Util::URL::get_url_host( 'http://obama:barack1@WHITEHOUSE.GOV/michelle.html' ),
        'whitehouse.gov', 'whitehouse.gov with auth' );
}

sub test_get_url_distinctive_domain()
{
    # FIXME - some resulting domains look funny, not sure if I can change them easily though
    is( MediaWords::Util::URL::get_url_distinctive_domain( 'http://www.nytimes.com/' ),
        'nytimes.com', 'get_url_distinctive_domain() - nytimes.com' );
    is( MediaWords::Util::URL::get_url_distinctive_domain( 'http://cyber.law.harvard.edu/' ),
        'law.harvard', 'get_url_distinctive_domain() - cyber.law.harvard.edu' );
    is( MediaWords::Util::URL::get_url_distinctive_domain( 'http://www.gazeta.ru/' ),
        'gazeta.ru', 'get_url_distinctive_domain() - gazeta.ru' );
    is( MediaWords::Util::URL::get_url_distinctive_domain( 'http://www.whitehouse.gov/' ),
        'www.whitehouse', 'get_url_distinctive_domain() - www.whitehouse' );
    is( MediaWords::Util::URL::get_url_distinctive_domain( 'http://info.info/' ),
        'info.info', 'get_url_distinctive_domain() - info.info' );
    is( MediaWords::Util::URL::get_url_distinctive_domain( 'http://blog.yesmeck.com/jquery-jsonview/' ),
        'yesmeck.com', 'get_url_distinctive_domain() - yesmeck.com' );
    is( MediaWords::Util::URL::get_url_distinctive_domain( 'http://status.livejournal.org/' ),
        'livejournal.org', 'get_url_distinctive_domain() - livejournal.org' );

    # Make sure subroutine works with ap.org
    is( MediaWords::Util::URL::get_url_distinctive_domain( 'http://ap.org/' ),                   'ap.org', 'ap.org #1' );
    is( MediaWords::Util::URL::get_url_distinctive_domain( 'http://ap.org' ),                    'ap.org', 'ap.org #2' );
    is( MediaWords::Util::URL::get_url_distinctive_domain( 'http://hosted.ap.org/foo/bar/baz' ), 'ap.org', 'ap.org #3' );

    # ".(gov|org|com).XX" exception
    is( MediaWords::Util::URL::get_url_distinctive_domain( 'http://www.stat.gov.lt/' ),
        'stat.gov.lt', 'get_url_distinctive_domain() - www.stat.gov.lt' );

    # "wordpress.com|blogspot|livejournal.com|privet.ru|wikia.com|feedburner.com|24open.ru|patch.com|tumblr.com" exception
    is( MediaWords::Util::URL::get_url_distinctive_domain( 'https://en.blog.wordpress.com/' ),
        'en.blog.wordpress.com', 'get_url_distinctive_domain() - en.blog.wordpress.com' );

# FIXME - invalid URL
# is(MediaWords::Util::URL::get_url_distinctive_domain('http:///www.facebook.com/'), undef, 'get_url_distinctive_domain() - invalid facebook.com');
}

sub test_meta_refresh_url_from_html()
{
    my $html;
    my $base_url;
    my $expected_url;

    # No <meta http-equiv="refresh" />
    $html = <<EOF;
        <html>
        <head>
            <title>This is a test</title>
            <meta http-equiv="content-type" content="text/html; charset=UTF-8" />
        </head>
        <body>
            <p>This is a test.</p>
        </body>
        </html>
EOF
    $base_url     = 'http://example.com/';
    $expected_url = undef;
    is( MediaWords::Util::URL::meta_refresh_url_from_html( $html, $base_url ),
        $expected_url, 'No <meta http-equiv="refresh" />' );

    # Basic HTML <meta http-equiv="refresh">
    $html = <<EOF;
        <HTML>
        <HEAD>
            <TITLE>This is a test</TITLE>
            <META HTTP-EQUIV="content-type" CONTENT="text/html; charset=UTF-8">
            <META HTTP-EQUIV="refresh" CONTENT="0; URL=http://example.com/">
        </HEAD>
        <BODY>
            <P>This is a test.</P>
        </BODY>
        </HTML>
EOF
    $base_url     = 'http://example.com/';
    $expected_url = 'http://example.com/';
    is( MediaWords::Util::URL::meta_refresh_url_from_html( $html, $base_url ),
        $expected_url, 'Basic HTML <meta http-equiv="refresh">' );

    # Basic XHTML <meta http-equiv="refresh" />
    $html = <<EOF;
        <html>
        <head>
            <title>This is a test</title>
            <meta http-equiv="content-type" content="text/html; charset=UTF-8" />
            <meta http-equiv="refresh" content="0; url=http://example.com/" />
        </head>
        <body>
            <p>This is a test.</p>
        </body>
        </html>
EOF
    $base_url     = 'http://example.com/';
    $expected_url = 'http://example.com/';
    is( MediaWords::Util::URL::meta_refresh_url_from_html( $html, $base_url ),
        $expected_url, 'Basic XHTML <meta http-equiv="refresh" />' );

    # Basic XHTML sans the seconds part
    $html = <<EOF;
        <html>
        <head>
            <title>This is a test</title>
            <meta http-equiv="content-type" content="text/html; charset=UTF-8" />
            <meta http-equiv="refresh" content="url=http://example.com/" />
        </head>
        <body>
            <p>This is a test.</p>
        </body>
        </html>
EOF
    $base_url     = 'http://example.com/';
    $expected_url = 'http://example.com/';
    is( MediaWords::Util::URL::meta_refresh_url_from_html( $html, $base_url ),
        $expected_url, 'Basic XHTML sans the seconds part' );

    # Basic XHTML with quoted url
    $html = <<EOF;
        <html>
        <head>
            <title>This is a test</title>
            <meta http-equiv="content-type" content="text/html; charset=UTF-8" />
            <meta http-equiv="refresh" content="url='http://example.com/'" />
        </head>
        <body>
            <p>This is a test.</p>
        </body>
        </html>
EOF
    $base_url     = 'http://example.com/';
    $expected_url = 'http://example.com/';
    is( MediaWords::Util::URL::meta_refresh_url_from_html( $html, $base_url ),
        $expected_url, 'Basic XHTML with quoted url' );

    # Basic XHTML with reverse quoted url
    $html = <<EOF;
        <html>
        <head>
            <title>This is a test</title>
            <meta http-equiv="content-type" content="text/html; charset=UTF-8" />
            <meta http-equiv="refresh" content='url="http://example.com/"' />
        </head>
        <body>
            <p>This is a test.</p>
        </body>
        </html>
EOF
    $base_url     = 'http://example.com/';
    $expected_url = 'http://example.com/';
    is( MediaWords::Util::URL::meta_refresh_url_from_html( $html, $base_url ),
        $expected_url, 'Basic XHTML with reverse quoted url' );

    # Relative path (base URL with trailing slash)
    $html = <<EOF;
        <meta http-equiv="refresh" content="0; url=second/third/" />
EOF
    $base_url     = 'http://example.com/first/';
    $expected_url = 'http://example.com/first/second/third/';
    is( MediaWords::Util::URL::meta_refresh_url_from_html( $html, $base_url ),
        $expected_url, 'Relative path (with trailing slash)' );

    # Relative path (base URL without trailing slash)
    $html = <<EOF;
        <meta http-equiv="refresh" content="0; url=second/third/" />
EOF
    $base_url     = 'http://example.com/first';
    $expected_url = 'http://example.com/second/third/';
    is( MediaWords::Util::URL::meta_refresh_url_from_html( $html, $base_url ),
        $expected_url, 'Relative path (without trailing slash)' );

    # Absolute path
    $html = <<EOF;
        <meta http-equiv="refresh" content="0; url=/first/second/third/" />
EOF
    $base_url     = 'http://example.com/fourth/fifth/';
    $expected_url = 'http://example.com/first/second/third/';
    is( MediaWords::Util::URL::meta_refresh_url_from_html( $html, $base_url ), $expected_url, 'Absolute path' );

    # Invalid URL without base URL
    $html = <<EOF;
        <meta http-equiv="refresh" content="0; url=/first/second/third/" />
EOF
    is( MediaWords::Util::URL::meta_refresh_url_from_html( $html ), undef, 'Invalid URL without base URL' );
}

sub test_link_canonical_url_from_html()
{
    my $html;
    my $base_url;
    my $expected_url;

    # No <link rel="canonical" />
    $html = <<EOF;
        <html>
        <head>
            <title>This is a test</title>
            <link rel="stylesheet" type="text/css" href="theme.css" />
        </head>
        <body>
            <p>This is a test.</p>
        </body>
        </html>
EOF
    $base_url     = 'http://example.com/';
    $expected_url = undef;
    is( MediaWords::Util::URL::link_canonical_url_from_html( $html, $base_url ),
        $expected_url, 'No <link rel="canonical" />' );

    # Basic HTML <link rel="canonical">
    $html = <<EOF;
        <HTML>
        <HEAD>
            <TITLE>This is a test</TITLE>
            <LINK REL="stylesheet" TYPE="text/css" HREF="theme.css">
            <LINK REL="canonical" HREF="http://example.com/">
        </HEAD>
        <BODY>
            <P>This is a test.</P>
        </BODY>
        </HTML>
EOF
    $base_url     = 'http://example.com/';
    $expected_url = 'http://example.com/';
    is( MediaWords::Util::URL::link_canonical_url_from_html( $html, $base_url ),
        $expected_url, 'Basic HTML <link rel="canonical">' );

    # Basic XHTML <meta http-equiv="refresh" />
    $html = <<EOF;
        <html>
        <head>
            <title>This is a test</title>
            <link rel="stylesheet" type="text/css" href="theme.css" />
            <link rel="canonical" href="http://example.com/" />
        </head>
        <body>
            <p>This is a test.</p>
        </body>
        </html>
EOF
    $base_url     = 'http://example.com/';
    $expected_url = 'http://example.com/';
    is( MediaWords::Util::URL::link_canonical_url_from_html( $html, $base_url ),
        $expected_url, 'Basic XHTML <link rel="canonical" />' );

    # Relative path (base URL with trailing slash -- valid, but not a good practice)
    $html = <<EOF;
        <link rel="canonical" href="second/third/" />
EOF
    $base_url     = 'http://example.com/first/';
    $expected_url = 'http://example.com/first/second/third/';
    is( MediaWords::Util::URL::link_canonical_url_from_html( $html, $base_url ),
        $expected_url, 'Relative path (with trailing slash)' );

    # Relative path (base URL without trailing slash -- valid, but not a good practice)
    $html = <<EOF;
        <link rel="canonical" href="second/third/" />
EOF
    $base_url     = 'http://example.com/first';
    $expected_url = 'http://example.com/second/third/';
    is( MediaWords::Util::URL::link_canonical_url_from_html( $html, $base_url ),
        $expected_url, 'Relative path (without trailing slash)' );

    # Absolute path (valid, but not a good practice)
    $html = <<EOF;
        <link rel="canonical" href="/first/second/third/" />
EOF
    $base_url     = 'http://example.com/fourth/fifth/';
    $expected_url = 'http://example.com/first/second/third/';
    is( MediaWords::Util::URL::link_canonical_url_from_html( $html, $base_url ), $expected_url, 'Absolute path' );

    # Invalid URL without base URL
    $html = <<EOF;
        <link rel="canonical" href="/first/second/third/" />
EOF
    is( MediaWords::Util::URL::link_canonical_url_from_html( $html ), undef, 'Invalid URL without base URL' );
}

=======
>>>>>>> 6168ccea
sub test_url_and_data_after_redirects_http()
{
    eval { MediaWords::Util::URL::url_and_data_after_redirects( undef ); };
    ok( $@, 'Undefined URL' );

    eval { MediaWords::Util::URL::url_and_data_after_redirects( 'gopher://gopher.floodgap.com/0/v2/vstat' ); };
    ok( $@, 'Non-HTTP(S) URL' );

    Readonly my $TEST_HTTP_SERVER_URL => 'http://localhost:' . $TEST_HTTP_SERVER_PORT;
    my $starting_url = $TEST_HTTP_SERVER_URL . '/first';

    # HTTP redirects
    my $pages = {
        '/first'  => { redirect => '/second',                        http_status_code => HTTP_MOVED_PERMANENTLY },
        '/second' => { redirect => $TEST_HTTP_SERVER_URL . '/third', http_status_code => HTTP_FOUND },
        '/third'  => { redirect => '/fourth',                        http_status_code => HTTP_SEE_OTHER },
        '/fourth' => { redirect => $TEST_HTTP_SERVER_URL . '/fifth', http_status_code => HTTP_TEMPORARY_REDIRECT },
        '/fifth' => 'Seems to be working.'
    };

    my $hs = HTTP::HashServer->new( $TEST_HTTP_SERVER_PORT, $pages );
    $hs->start();

    my ( $url_after_redirects, $data_after_redirects ) =
      MediaWords::Util::URL::url_and_data_after_redirects( $starting_url );

    $hs->stop();

    is( $url_after_redirects,  $TEST_HTTP_SERVER_URL . '/fifth', 'URL after HTTP redirects' );
    is( $data_after_redirects, $pages->{ '/fifth' },             'Data after HTTP redirects' );
}

sub test_url_and_data_after_redirects_nonexistent()
{
    Readonly my $TEST_HTTP_SERVER_URL => 'http://localhost:' . $TEST_HTTP_SERVER_PORT;
    my $starting_url = $TEST_HTTP_SERVER_URL . '/first';

    # Nonexistent URL ("/first")
    my $pages = {};

    my $hs = HTTP::HashServer->new( $TEST_HTTP_SERVER_PORT, $pages );
    $hs->start();

    my ( $url_after_redirects, $data_after_redirects ) =
      MediaWords::Util::URL::url_and_data_after_redirects( $starting_url );

    $hs->stop();

    is( $url_after_redirects,  $starting_url, 'URL after unsuccessful HTTP redirects' );
    is( $data_after_redirects, undef,         'Data after unsuccessful HTTP redirects' );
}

sub test_url_and_data_after_redirects_html()
{
    Readonly my $TEST_HTTP_SERVER_URL => 'http://localhost:' . $TEST_HTTP_SERVER_PORT;
    my $starting_url = $TEST_HTTP_SERVER_URL . '/first';
    Readonly my $MAX_META_REDIRECTS => 7;    # instead of default 3

    # HTML redirects
    my $pages = {
        '/first'  => '<meta http-equiv="refresh" content="0; URL=/second" />',
        '/second' => '<meta http-equiv="refresh" content="url=third" />',
        '/third'  => '<META HTTP-EQUIV="REFRESH" CONTENT="10; URL=/fourth" />',
        '/fourth' => '< meta content="url=fifth" http-equiv="refresh" >',
        '/fifth'  => 'Seems to be working too.'
    };

    my $hs = HTTP::HashServer->new( $TEST_HTTP_SERVER_PORT, $pages );
    $hs->start();

    my ( $url_after_redirects, $data_after_redirects ) =
      MediaWords::Util::URL::url_and_data_after_redirects( $starting_url, undef, $MAX_META_REDIRECTS );

    $hs->stop();

    is( $url_after_redirects,  $TEST_HTTP_SERVER_URL . '/fifth', 'URL after HTML redirects' );
    is( $data_after_redirects, $pages->{ '/fifth' },             'Data after HTML redirects' );
}

sub test_url_and_data_after_redirects_http_loop()
{
    Readonly my $TEST_HTTP_SERVER_URL => 'http://localhost:' . $TEST_HTTP_SERVER_PORT;
    my $starting_url = $TEST_HTTP_SERVER_URL . '/first';

    # "http://127.0.0.1:9998/third?url=http%3A%2F%2F127.0.0.1%2Fsecond"
    my $third = '/third?url=' . uri_escape( $TEST_HTTP_SERVER_URL . '/second' );

    # HTTP redirects
    my $pages = {

# e.g. http://rss.nytimes.com/c/34625/f/640350/s/3a08a24a/sc/1/l/0L0Snytimes0N0C20A140C0A50C0A40Cus0Cpolitics0Cobama0Ewhite0Ehouse0Ecorrespondents0Edinner0Bhtml0Dpartner0Frss0Gemc0Frss/story01.htm
        '/first' => { redirect => '/second', http_status_code => HTTP_SEE_OTHER },

        # e.g. http://www.nytimes.com/2014/05/04/us/politics/obama-white-house-correspondents-dinner.html?partner=rss&emc=rss
        '/second' => { redirect => $third, http_status_code => HTTP_SEE_OTHER },

# e.g. http://www.nytimes.com/glogin?URI=http%3A%2F%2Fwww.nytimes.com%2F2014%2F05%2F04%2Fus%2Fpolitics%2Fobama-white-house-correspondents-dinner.html%3Fpartner%3Drss%26emc%3Drss
        '/third' => { redirect => '/second', http_status_code => HTTP_SEE_OTHER }
    };

    my $hs = HTTP::HashServer->new( $TEST_HTTP_SERVER_PORT, $pages );
    $hs->start();

    my ( $url_after_redirects, $data_after_redirects ) =
      MediaWords::Util::URL::url_and_data_after_redirects( $starting_url );

    $hs->stop();

    is( $url_after_redirects, $TEST_HTTP_SERVER_URL . '/second', 'URL after HTTP redirect loop' );
}

sub test_url_and_data_after_redirects_html_loop()
{
    Readonly my $TEST_HTTP_SERVER_URL => 'http://localhost:' . $TEST_HTTP_SERVER_PORT;
    my $starting_url = $TEST_HTTP_SERVER_URL . '/first';

    # HTML redirects
    my $pages = {
        '/first'  => '<meta http-equiv="refresh" content="0; URL=/second" />',
        '/second' => '<meta http-equiv="refresh" content="0; URL=/third" />',
        '/third'  => '<meta http-equiv="refresh" content="0; URL=/second" />',
    };

    my $hs = HTTP::HashServer->new( $TEST_HTTP_SERVER_PORT, $pages );
    $hs->start();

    my ( $url_after_redirects, $data_after_redirects ) =
      MediaWords::Util::URL::url_and_data_after_redirects( $starting_url );

    $hs->stop();

    is( $url_after_redirects, $TEST_HTTP_SERVER_URL . '/second', 'URL after HTML redirect loop' );
}

# Test if the subroutine acts nicely when the server decides to ensure that the
# client supports cookies (e.g.
# http://www.dailytelegraph.com.au/news/world/charlie-hebdo-attack-police-close-in-on-two-armed-massacre-suspects-as-manhunt-continues-across-france/story-fni0xs63-1227178925700)
sub test_url_and_data_after_redirects_cookies()
{
    Readonly my $TEST_HTTP_SERVER_URL => 'http://localhost:' . $TEST_HTTP_SERVER_PORT;
    my $starting_url = $TEST_HTTP_SERVER_URL . '/first';
    Readonly my $TEST_CONTENT => 'This is the content.';

    Readonly my $COOKIE_NAME    => "test_cookie";
    Readonly my $COOKIE_VALUE   => "I'm a cookie and I know it!";
    Readonly my $DEFAULT_HEADER => "Content-Type: text/html; charset=UTF-8";

    # HTTP redirects
    my $pages = {
        '/first' => {
            callback => sub {
                my ( $self, $cgi ) = @_;

                my $received_cookie = $cgi->cookie( $COOKIE_NAME );

                if ( $received_cookie and $received_cookie eq $COOKIE_VALUE )
                {

                    TRACE "Cookie was set previously, showing page";

                    print "HTTP/1.0 200 OK\r\n";
                    print "$DEFAULT_HEADER\r\n";
                    print "\r\n";
                    print $TEST_CONTENT;

                }
                else
                {

                    TRACE "Setting cookie, redirecting to /check_cookie";

                    print "HTTP/1.0 302 Moved Temporarily\r\n";
                    print "$DEFAULT_HEADER\r\n";
                    print "Location: /check_cookie\r\n";
                    print "Set-Cookie: $COOKIE_NAME=$COOKIE_VALUE\r\n";
                    print "\r\n";
                    print "Redirecting to the cookie check page...";
                }
            }
        },

        '/check_cookie' => {
            callback => sub {

                my ( $self, $cgi ) = @_;

                my $received_cookie = $cgi->cookie( $COOKIE_NAME );

                if ( $received_cookie and $received_cookie eq $COOKIE_VALUE )
                {

                    TRACE "Cookie was set previously, redirecting back to the initial page";

                    print "HTTP/1.0 302 Moved Temporarily\r\n";
                    print "$DEFAULT_HEADER\r\n";
                    print "Location: $starting_url\r\n";
                    print "\r\n";
                    print "Cookie looks fine, redirecting you back to the article...";

                }
                else
                {

                    TRACE "Cookie wasn't found, redirecting you to the /no_cookies page...";

                    print "HTTP/1.0 302 Moved Temporarily\r\n";
                    print "$DEFAULT_HEADER\r\n";
                    print "Location: /no_cookies\r\n";
                    print "\r\n";
                    print 'Cookie wasn\'t found, redirecting you to the "no cookies" page...';
                }
            }
        },
        '/no_cookies' => "No cookie support, go away, we don\'t like you."
    };

    my $hs = HTTP::HashServer->new( $TEST_HTTP_SERVER_PORT, $pages );
    $hs->start();

    my ( $url_after_redirects, $data_after_redirects ) =
      MediaWords::Util::URL::url_and_data_after_redirects( $starting_url );

    $hs->stop();

    is( $url_after_redirects,  $starting_url, 'URL after HTTP redirects (cookie)' );
    is( $data_after_redirects, $TEST_CONTENT, 'Data after HTTP redirects (cookie)' );
}

sub test_all_url_variants($)
{
    my ( $db ) = @_;

    my @actual_url_variants;
    my @expected_url_variants;

    # Undefined URL
    eval { MediaWords::Util::URL::all_url_variants( $db, undef ); };
    ok( $@, 'Undefined URL' );

    # Non-HTTP(S) URL
    Readonly my $gopher_url => 'gopher://gopher.floodgap.com/0/v2/vstat';
    @actual_url_variants = MediaWords::Util::URL::all_url_variants( $db, $gopher_url );
    @expected_url_variants = ( $gopher_url );
    is_deeply( [ sort @actual_url_variants ], [ sort @expected_url_variants ], 'Non-HTTP(S) URL' );

    # Basic test
    Readonly my $TEST_HTTP_SERVER_URL       => 'http://localhost:' . $TEST_HTTP_SERVER_PORT;
    Readonly my $starting_url_without_cruft => $TEST_HTTP_SERVER_URL . '/first';
    Readonly my $cruft                      => '?utm_source=A&utm_medium=B&utm_campaign=C';
    Readonly my $starting_url               => $starting_url_without_cruft . $cruft;

    my $pages = {
        '/first'  => '<meta http-equiv="refresh" content="0; URL=/second' . $cruft . '" />',
        '/second' => '<meta http-equiv="refresh" content="0; URL=/third' . $cruft . '" />',
        '/third'  => 'This is where the redirect chain should end.',
    };

    my $hs = HTTP::HashServer->new( $TEST_HTTP_SERVER_PORT, $pages );
    $hs->start();
    @actual_url_variants = MediaWords::Util::URL::all_url_variants( $db, $starting_url );
    $hs->stop();

    @expected_url_variants = (
        $starting_url, $starting_url_without_cruft,
        $TEST_HTTP_SERVER_URL . '/third',
        $TEST_HTTP_SERVER_URL . '/third' . $cruft
    );
    is_deeply( [ sort @actual_url_variants ], [ sort @expected_url_variants ], 'Basic all_url_variants() test' );

    # <link rel="canonical" />
    $pages = {
        '/first'  => '<meta http-equiv="refresh" content="0; URL=/second' . $cruft . '" />',
        '/second' => '<meta http-equiv="refresh" content="0; URL=/third' . $cruft . '" />',
        '/third'  => '<link rel="canonical" href="' . $TEST_HTTP_SERVER_URL . '/fourth" />',
    };

    $hs = HTTP::HashServer->new( $TEST_HTTP_SERVER_PORT, $pages );
    $hs->start();
    @actual_url_variants = MediaWords::Util::URL::all_url_variants( $db, $starting_url );
    $hs->stop();

    @expected_url_variants = (
        $starting_url, $starting_url_without_cruft,
        $TEST_HTTP_SERVER_URL . '/third',
        $TEST_HTTP_SERVER_URL . '/third' . $cruft,
        $TEST_HTTP_SERVER_URL . '/fourth',
    );
    is_deeply(
        [ sort @actual_url_variants ],
        [ sort @expected_url_variants ],
        '<link rel="canonical" /> all_url_variants() test'
    );

    # Redirect to a homepage
    $pages = {
        '/first'  => '<meta http-equiv="refresh" content="0; URL=/second' . $cruft . '" />',
        '/second' => '<meta http-equiv="refresh" content="0; URL=/',
    };

    $hs = HTTP::HashServer->new( $TEST_HTTP_SERVER_PORT, $pages );
    $hs->start();
    @actual_url_variants = MediaWords::Util::URL::all_url_variants( $db, $starting_url );
    $hs->stop();

    @expected_url_variants = (
        $starting_url_without_cruft, $starting_url,
        $TEST_HTTP_SERVER_URL . '/second',
        $TEST_HTTP_SERVER_URL . '/second' . $cruft
    );
    is_deeply(
        [ sort @actual_url_variants ],
        [ sort @expected_url_variants ],
        '"Redirect to homepage" all_url_variants() test'
    );
}

sub test_all_url_variants_invalid_variants($)
{
    my ( $db ) = @_;

    my @actual_url_variants;
    my @expected_url_variants;

    # Invalid URL variant (suspended Twitter account)
    Readonly my $invalid_url_variant => 'https://twitter.com/Todd__Kincannon/status/518499096974614529';
    @actual_url_variants = MediaWords::Util::URL::all_url_variants( $db, $invalid_url_variant );
    @expected_url_variants = ( $invalid_url_variant );
    is_deeply(
        [ sort @actual_url_variants ],
        [ sort @expected_url_variants ],
        'Invalid URL variant (suspended Twitter account)'
    );
}

sub test_get_topic_url_variants
{
    my ( $db ) = @_;

    my $data = {
        A => {
            B => [ 1, 2, 3 ],
            C => [ 4, 5, 6 ]
        },
        D => { E => [ 7, 8, 9 ] }
    };

    my $media = MediaWords::Test::DB::create_test_story_stack( $db, $data );

    my $story_1 = $media->{ A }->{ feeds }->{ B }->{ stories }->{ 1 };
    my $story_2 = $media->{ A }->{ feeds }->{ B }->{ stories }->{ 2 };
    my $story_3 = $media->{ A }->{ feeds }->{ B }->{ stories }->{ 3 };

    $db->query( <<END, $story_2->{ stories_id }, $story_1->{ stories_id } );
insert into topic_merged_stories_map ( source_stories_id, target_stories_id ) values( ?, ? )
END
    $db->query( <<END, $story_3->{ stories_id }, $story_2->{ stories_id } );
insert into topic_merged_stories_map ( source_stories_id, target_stories_id ) values( ?, ? )
END

    my $tag_set = $db->create( 'tag_sets', { name => 'foo' } );

    my $topic = {
        name              => 'foo',
        pattern           => 'foo',
        solr_seed_query   => 'foo',
        description       => 'foo',
        topic_tag_sets_id => $tag_set->{ tag_sets_id }
    };
    $topic = $db->create( 'topics', $topic );

    $db->create(
        'topic_stories',
        {
            topics_id  => $topic->{ topics_id },
            stories_id => $story_1->{ stories_id }
        }
    );

    $db->create(
        'topic_links',
        {
            topics_id    => $topic->{ topics_id },
            stories_id   => $story_1->{ stories_id },
            url          => $story_1->{ url },
            redirect_url => $story_1->{ url } . "/redirect_url"
        }
    );

    $db->create(
        'topic_stories',
        {
            topics_id  => $topic->{ topics_id },
            stories_id => $story_2->{ stories_id }
        }
    );

    $db->create(
        'topic_links',
        {
            topics_id    => $topic->{ topics_id },
            stories_id   => $story_2->{ stories_id },
            url          => $story_2->{ url },
            redirect_url => $story_2->{ url } . "/redirect_url"
        }
    );

    $db->create(
        'topic_stories',
        {
            topics_id  => $topic->{ topics_id },
            stories_id => $story_3->{ stories_id }
        }
    );

    $db->create(
        'topic_links',
        {
            topics_id  => $topic->{ topics_id },
            stories_id => $story_3->{ stories_id },
            url        => $story_3->{ url } . '/alternate',
        }
    );

    my $expected_urls = [
        $story_1->{ url },
        $story_2->{ url },
        $story_1->{ url } . "/redirect_url",
        $story_2->{ url } . "/redirect_url",
        $story_3->{ url },
        $story_3->{ url } . "/alternate"
    ];

    my @test_urls = ( $story_1->{ url } );
    my $url_variants = MediaWords::Util::URL::get_topic_url_variants( $db, \@test_urls );

    $url_variants  = [ sort { $a cmp $b } @{ $url_variants } ];
    $expected_urls = [ sort { $a cmp $b } @{ $expected_urls } ];

    is( scalar( @{ $url_variants } ), scalar( @{ $expected_urls } ), 'test_get_topic_url_variants: same number variants' );

    for ( my $i = 0 ; $i < @{ $expected_urls } ; $i++ )
    {
        is( $url_variants->[ $i ], $expected_urls->[ $i ], 'test_get_topic_url_variants: url variant match $i' );
    }
}

sub main()
{
    my $builder = Test::More->builder;
    binmode $builder->output,         ":utf8";
    binmode $builder->failure_output, ":utf8";
    binmode $builder->todo_output,    ":utf8";

    test_url_and_data_after_redirects_nonexistent();
    test_url_and_data_after_redirects_http();
    test_url_and_data_after_redirects_html();
    test_url_and_data_after_redirects_http_loop();
    test_url_and_data_after_redirects_html_loop();
    test_url_and_data_after_redirects_cookies();

    MediaWords::Test::DB::test_on_test_database(
        sub {
            my ( $db ) = @_;

            test_all_url_variants( $db );
        }
    );

    MediaWords::Test::DB::test_on_test_database(
        sub {
            my ( $db ) = @_;

            test_all_url_variants_invalid_variants( $db );
        }
    );

    MediaWords::Test::DB::test_on_test_database(
        sub {
            my ( $db ) = @_;

            test_get_topic_url_variants( $db );
        }
    );

}

main();<|MERGE_RESOLUTION|>--- conflicted
+++ resolved
@@ -7,11 +7,7 @@
 
 use Test::NoWarnings;
 use Test::Deep;
-<<<<<<< HEAD
-use Test::More tests => 139;
-=======
 use Test::More tests => 27;
->>>>>>> 6168ccea
 
 use Readonly;
 use HTTP::HashServer;
@@ -31,564 +27,6 @@
     use_ok( 'MediaWords::Util::URL' );
 }
 
-<<<<<<< HEAD
-sub test_fix_common_url_mistakes()
-{
-    my %urls = (
-
-        # "http://http://"
-        'http://http://www.al-monitor.com/pulse' => 'http://www.al-monitor.com/pulse',
-
-        # With only one slash ("http:/www.")
-        'http:/www.theinquirer.net/inquirer/news/2322928/net-neutrality-rules-lie-in-tatters-as-fcc-overruled' =>
-          'http://www.theinquirer.net/inquirer/news/2322928/net-neutrality-rules-lie-in-tatters-as-fcc-overruled',
-
-        # missing / before ?
-        'http://foo.bar?baz=bat' => 'http://foo.bar/?baz=bat'
-    );
-
-    foreach my $orig_url ( keys %urls )
-    {
-        my $fixed_url = $urls{ $orig_url };
-
-        # Fix once
-        is( MediaWords::Util::URL::fix_common_url_mistakes( $orig_url ),
-            $fixed_url, "fix_common_url_mistakes() - $orig_url" );
-
-        # Try fixing the same URL twice, see what happens
-        is( MediaWords::Util::URL::fix_common_url_mistakes( MediaWords::Util::URL::fix_common_url_mistakes( $orig_url ) ),
-            $fixed_url, "fix_common_url_mistakes() - $orig_url" );
-    }
-}
-
-sub test_is_http_url()
-{
-    ok( !MediaWords::Util::URL::is_http_url( undef ), 'is_http_url() - undef' );
-    ok( !MediaWords::Util::URL::is_http_url( 0 ),     'is_http_url() - 0' );
-    ok( !MediaWords::Util::URL::is_http_url( '' ),    'is_http_url() - empty string' );
-
-    ok( !MediaWords::Util::URL::is_http_url( 'abc' ), 'is_http_url() - no scheme' );
-
-    ok( !MediaWords::Util::URL::is_http_url( 'gopher://gopher.floodgap.com/0/v2/vstat' ), 'is_http_url() - Gopher URL' );
-    ok( !MediaWords::Util::URL::is_http_url( 'ftp://ftp.freebsd.org/pub/FreeBSD/' ),      'is_http_url() - FTP URL' );
-
-    ok( MediaWords::Util::URL::is_http_url( 'http://cyber.law.harvard.edu/about' ),          'is_http_url() - HTTP URL' );
-    ok( MediaWords::Util::URL::is_http_url( 'https://github.com/berkmancenter/mediacloud' ), 'is_http_url() - HTTPS URL' );
-
-# URLs with mistakes fixable by fix_common_url_mistakes()
-#ok( !MediaWords::Util::URL::is_http_url( 'http://http://www.al-monitor.com/pulse' ), 'is_http_url() - URL with http://http://' );
-    ok(
-        !MediaWords::Util::URL::is_http_url(
-            'http:/www.theinquirer.net/inquirer/news/2322928/net-neutrality-rules-lie-in-tatters-as-fcc-overruled'
-        ),
-        'is_http_url() - URL with only one slash'
-    );
-}
-
-sub test_is_homepage_url()
-{
-    ok( !MediaWords::Util::URL::is_homepage_url( undef ), 'is_homepage_url() - undef' );
-    ok( !MediaWords::Util::URL::is_homepage_url( 0 ),     'is_homepage_url() - 0' );
-    ok( !MediaWords::Util::URL::is_homepage_url( '' ),    'is_homepage_url() - empty string' );
-
-    ok( !MediaWords::Util::URL::is_homepage_url( 'abc' ), 'is_homepage_url() - no scheme' );
-
-    ok( MediaWords::Util::URL::is_homepage_url( 'http://www.wired.com' ),    'is_homepage_url() - Wired' );
-    ok( MediaWords::Util::URL::is_homepage_url( 'http://www.wired.com/' ),   'is_homepage_url() - Wired "/"' );
-    ok( MediaWords::Util::URL::is_homepage_url( 'http://m.wired.com/#abc' ), 'is_homepage_url() - Wired "/#abc"' );
-
-    ok( !MediaWords::Util::URL::is_homepage_url( 'http://m.wired.com/threatlevel/2011/12/sopa-watered-down-amendment/' ),
-        'is_homepage_url() - Wired article (article identifier as path)' );
-    ok(
-        !MediaWords::Util::URL::is_homepage_url(
-'http://www.delfi.lt/news/daily/world/prancuzijoje-tukstanciai-pareigunu-sukuoja-apylinkes-blokuojami-keliai.d?id=66850094'
-        ),
-        'is_homepage_url() - DELFI article (article identifier as query parameter)'
-    );
-    ok( !MediaWords::Util::URL::is_homepage_url( 'http://bash.org/?244321' ),
-        'is_homepage_url() - Bash.org quote (path is empty, article identifier as query parameter)' );
-    ok(
-        !MediaWords::Util::URL::is_homepage_url( 'http://youtu.be/oKyFAMiZMbU' ),
-        'is_homepage_url() - YouTube shortened URL (path consists of letters with varying cases)'
-    );
-    ok(
-        !MediaWords::Util::URL::is_homepage_url( 'https://bit.ly/1uSjCJp' ),
-        'is_homepage_url() - Bit.ly shortened URL (path has a number)'
-    );
-    ok(
-        !MediaWords::Util::URL::is_homepage_url( 'https://bit.ly/defghi' ),
-        'is_homepage_url() - Bit.ly shortened URL (path does not have a number, but the host is in the URL shorteners list)'
-    );
-    ok( !MediaWords::Util::URL::is_homepage_url( 'https://i.imgur.com/gbu5YNM.jpg' ), 'is_homepage_url() - link to JPG' );
-
-    # Technically, server is not required to normalize "///" path into "/", but
-    # most of them do anyway
-    ok( MediaWords::Util::URL::is_homepage_url( 'http://www.wired.com///' ), 'is_homepage_url() - Wired "///"' );
-    ok( MediaWords::Util::URL::is_homepage_url( 'http://m.wired.com///' ),   'is_homepage_url() - m.Wired "///"' );
-
-    # Smarter homepage identification ("/en/", "/news/", ...)
-    ok( MediaWords::Util::URL::is_homepage_url( 'http://www.latimes.com/entertainment/' ),
-        'is_homepage_url() - "/entertainment/"' );
-    ok( MediaWords::Util::URL::is_homepage_url( 'http://www.scidev.net/global/' ), 'is_homepage_url() - "/global/"' );
-    ok( MediaWords::Util::URL::is_homepage_url( 'http://abcnews.go.com/US' ),      'is_homepage_url() - "/US/"' );
-    ok( MediaWords::Util::URL::is_homepage_url( 'http://www.example.com/news/' ),  'is_homepage_url() - "/news/"' );
-    ok( MediaWords::Util::URL::is_homepage_url( 'http://www.france24.com/en/' ),   'is_homepage_url() - "/en/"' );
-    ok( MediaWords::Util::URL::is_homepage_url( 'http://www.france24.com/en/?altcast_code=0adb03a8a4' ),
-        'is_homepage_url() - "/en/" with "altcast_code"' );
-    ok( MediaWords::Util::URL::is_homepage_url( 'http://www.google.com/trends/explore' ),
-        'is_homepage_url() - "/trends/explore"' );
-    ok( MediaWords::Util::URL::is_homepage_url( 'http://www.google.com/trends/explore#q=Ebola' ),
-        'is_homepage_url() - "/trends/explore#q=Ebola"' );
-    ok( MediaWords::Util::URL::is_homepage_url( 'http://www.nytimes.com/pages/todayspaper/' ),
-        'is_homepage_url() - NYTimes bulletin board' );
-    ok( MediaWords::Util::URL::is_homepage_url( 'http://www.politico.com/playbook/' ),
-        'is_homepage_url() - Politico bulletin board' );
-}
-
-sub test_normalize_url()
-{
-    # Bad URLs
-    eval { MediaWords::Util::URL::normalize_url( undef ); };
-    ok( $@, 'normalize_url() - undefined URL' );
-    eval { MediaWords::Util::URL::normalize_url( 'gopher://gopher.floodgap.com/0/v2/vstat' ); };
-    ok( $@, 'normalize_url() - URL is of unsupported scheme' );
-
-    # Basic
-    is(
-        MediaWords::Util::URL::normalize_url( 'HTTP://CYBER.LAW.HARVARD.EDU/node/9244' ),
-        'http://cyber.law.harvard.edu/node/9244',
-        'normalize_url() - basic cyber.law.harvard.edu'
-    );
-    is(
-        MediaWords::Util::URL::normalize_url(
-'HTTP://WWW.GOCRICKET.COM/news/sourav-ganguly/Sourav-Ganguly-exclusive-MS-Dhoni-must-reinvent-himself-to-survive/articleshow_sg/40421328.cms?utm_source=facebook.com&utm_medium=referral'
-        ),
-'http://www.gocricket.com/news/sourav-ganguly/Sourav-Ganguly-exclusive-MS-Dhoni-must-reinvent-himself-to-survive/articleshow_sg/40421328.cms',
-        'normalize_url() - basic gocricket.com'
-    );
-    is(
-        MediaWords::Util::URL::normalize_url( 'HTTP://CYBER.LAW.HARVARD.EDU/node/9244#foo#bar' ),
-        'http://cyber.law.harvard.edu/node/9244',
-        'normalize_url() - basic cyber.law.harvard.edu (multiple fragments)'
-    );
-
-    # Broken URL
-    is(
-        MediaWords::Util::URL::normalize_url( 'http://http://www.al-monitor.com/pulse' ),
-        'http://www.al-monitor.com/pulse',
-        'normalize_url() - broken URL'
-    );
-
-    # Empty parameter
-    is(
-        MediaWords::Util::URL::normalize_url( 'http://www-nc.nytimes.com/2011/06/29/us/politics/29marriage.html?=_r%3D6' ),
-        'http://www-nc.nytimes.com/2011/06/29/us/politics/29marriage.html',
-        'normalize_url() - empty parameter'
-    );
-
-    # Remove whitespace
-    is(
-        MediaWords::Util::URL::normalize_url(
-            '  http://blogs.perl.org/users/domm/2010/11/posting-utf8-data-using-lwpuseragent.html  '
-        ),
-        'http://blogs.perl.org/users/domm/2010/11/posting-utf8-data-using-lwpuseragent.html',
-        'normalize_url() - remove spaces'
-    );
-    is(
-        MediaWords::Util::URL::normalize_url(
-            "\t\thttp://blogs.perl.org/users/domm/2010/11/posting-utf8-data-using-lwpuseragent.html\t\t"
-        ),
-        'http://blogs.perl.org/users/domm/2010/11/posting-utf8-data-using-lwpuseragent.html',
-        'normalize_url() - remove tabs'
-    );
-
-    # NYTimes
-    is(
-        MediaWords::Util::URL::normalize_url(
-'http://boss.blogs.nytimes.com/2014/08/19/why-i-do-all-of-my-recruiting-through-linkedin/?smid=fb-nytimes&WT.z_sma=BU_WID_20140819&bicmp=AD&bicmlukp=WT.mc_id&bicmst=1388552400000&bicmet=1420088400000&_'
-        ),
-        'http://boss.blogs.nytimes.com/2014/08/19/why-i-do-all-of-my-recruiting-through-linkedin/',
-        'normalize_url() - nytimes.com 1'
-    );
-    is(
-        MediaWords::Util::URL::normalize_url(
-'http://www.nytimes.com/2014/08/19/upshot/inequality-and-web-search-trends.html?smid=fb-nytimes&WT.z_sma=UP_IOA_20140819&bicmp=AD&bicmlukp=WT.mc_id&bicmst=1388552400000&bicmet=1420088400000&_r=1&abt=0002&abg=1'
-        ),
-        'http://www.nytimes.com/2014/08/19/upshot/inequality-and-web-search-trends.html',
-        'normalize_url() - nytimes.com 2'
-    );
-    is(
-        MediaWords::Util::URL::normalize_url(
-'http://www.nytimes.com/2014/08/20/upshot/data-on-transfer-of-military-gear-to-police-departments.html?smid=fb-nytimes&WT.z_sma=UP_DOT_20140819&bicmp=AD&bicmlukp=WT.mc_id&bicmst=1388552400000&bicmet=1420088400000&_r=1&abt=0002&abg=1'
-        ),
-        'http://www.nytimes.com/2014/08/20/upshot/data-on-transfer-of-military-gear-to-police-departments.html',
-        'normalize_url() - nytimes.com 3'
-    );
-
-    # Facebook
-    is(
-        MediaWords::Util::URL::normalize_url( 'https://www.facebook.com/BerkmanCenter?ref=br_tf' ),
-        'https://www.facebook.com/BerkmanCenter',
-        'normalize_url() - facebook.com'
-    );
-
-    # LiveJournal
-    is(
-        MediaWords::Util::URL::normalize_url( 'http://zyalt.livejournal.com/1178735.html?thread=396696687#t396696687' ),
-        'http://zyalt.livejournal.com/1178735.html',
-        'normalize_url() - livejournal.com'
-    );
-
-    # "nk" parameter
-    is(
-        MediaWords::Util::URL::normalize_url(
-'http://www.adelaidenow.com.au/news/south-australia/sa-court-told-prominent-adelaide-businessman-yasser-shahin-was-assaulted-by-police-officer-norman-hoy-in-september-2010-traffic-stop/story-fni6uo1m-1227184460050?nk=440cd48fd95a4e1f1c23bcd15df36da7'
-        ),
-'http://www.adelaidenow.com.au/news/south-australia/sa-court-told-prominent-adelaide-businessman-yasser-shahin-was-assaulted-by-police-officer-norman-hoy-in-september-2010-traffic-stop/story-fni6uo1m-1227184460050',
-        'normalize_url() - "nk" parameter'
-    );
-}
-
-sub test_is_shortened_url()
-{
-    ok( !MediaWords::Util::URL::is_shortened_url( undef ),              'is_shortened_url() - undef' );
-    ok( !MediaWords::Util::URL::is_shortened_url( 'http://bit.ly' ),    'is_shortened_url() - homepage without slash' );
-    ok( !MediaWords::Util::URL::is_shortened_url( 'http://bit.ly/' ),   'is_shortened_url() - homepage with slash' );
-    ok( MediaWords::Util::URL::is_shortened_url( 'http://bit.ly/abc' ), 'is_shortened_url() - shortened URL' );
-}
-
-sub test_normalize_url_lossy()
-{
-    # FIXME - some resulting URLs look funny, not sure if I can change them easily though
-    is(
-        MediaWords::Util::URL::normalize_url_lossy( 'HTTP://WWW.nytimes.COM/ARTICLE/12345/?ab=cd#def#ghi/' ),
-        'http://nytimes.com/article/12345/?ab=cd',
-        'normalize_url_lossy() - nytimes.com'
-    );
-    is(
-        MediaWords::Util::URL::normalize_url_lossy( 'http://HTTP://WWW.nytimes.COM/ARTICLE/12345/?ab=cd#def#ghi/' ),
-        'http://nytimes.com/article/12345/?ab=cd',
-        'normalize_url_lossy() - nytimes.com'
-    );
-    is( MediaWords::Util::URL::normalize_url_lossy( 'http://http://www.al-monitor.com/pulse' ),
-        'http://al-monitor.com/pulse', 'normalize_url_lossy() - www.al-monitor.com' );
-    is( MediaWords::Util::URL::normalize_url_lossy( 'http://m.delfi.lt/foo' ),
-        'http://delfi.lt/foo', 'normalize_url_lossy() - m.delfi.lt' );
-    is(
-        MediaWords::Util::URL::normalize_url_lossy( 'http://blog.yesmeck.com/jquery-jsonview/' ),
-        'http://yesmeck.com/jquery-jsonview/',
-        'normalize_url_lossy() - blog.yesmeck.com'
-    );
-    is(
-        MediaWords::Util::URL::normalize_url_lossy( 'http://cdn.com.do/noticias/nacionales' ),
-        'http://com.do/noticias/nacionales',
-        'normalize_url_lossy() - cdn.com.do'
-    );
-    is( MediaWords::Util::URL::normalize_url_lossy( 'http://543.r2.ly' ),
-        'http://543.r2.ly/', 'normalize_url_lossy() - r2.ly' );
-
-    my $tests = [
-        [ 'http://nytimes.com',          'http://nytimes.com/' ],
-        [ 'http://http://nytimes.com',   'http://nytimes.com/' ],
-        [ 'HTTP://nytimes.COM',          'http://nytimes.com/' ],
-        [ 'http://beta.foo.com/bar',     'http://foo.com/bar' ],
-        [ 'http://archive.org/bar',      'http://archive.org/bar' ],
-        [ 'http://m.archive.org/bar',    'http://archive.org/bar' ],
-        [ 'http://archive.foo.com/bar',  'http://foo.com/bar' ],
-        [ 'http://foo.com/bar#baz',      'http://foo.com/bar' ],
-        [ 'http://foo.com/bar/baz//foo', 'http://foo.com/bar/baz/foo' ],
-    ];
-
-    for my $test ( @{ $tests } )
-    {
-        is( MediaWords::Util::URL::normalize_url_lossy( $test->[ 0 ] ), $test->[ 1 ], "$test->[ 0 ] -> $test->[ 1 ]" );
-    }
-}
-
-sub test_get_url_host()
-{
-    eval { MediaWords::Util::URL::get_url_host( undef ) };
-    ok( $@, 'Undefined parameter' );
-    is( MediaWords::Util::URL::get_url_host( 'http://www.nytimes.com/' ), 'www.nytimes.com', 'www.nytimes.com' );
-    is( MediaWords::Util::URL::get_url_host( 'http://obama:barack1@WHITEHOUSE.GOV/michelle.html' ),
-        'whitehouse.gov', 'whitehouse.gov with auth' );
-}
-
-sub test_get_url_distinctive_domain()
-{
-    # FIXME - some resulting domains look funny, not sure if I can change them easily though
-    is( MediaWords::Util::URL::get_url_distinctive_domain( 'http://www.nytimes.com/' ),
-        'nytimes.com', 'get_url_distinctive_domain() - nytimes.com' );
-    is( MediaWords::Util::URL::get_url_distinctive_domain( 'http://cyber.law.harvard.edu/' ),
-        'law.harvard', 'get_url_distinctive_domain() - cyber.law.harvard.edu' );
-    is( MediaWords::Util::URL::get_url_distinctive_domain( 'http://www.gazeta.ru/' ),
-        'gazeta.ru', 'get_url_distinctive_domain() - gazeta.ru' );
-    is( MediaWords::Util::URL::get_url_distinctive_domain( 'http://www.whitehouse.gov/' ),
-        'www.whitehouse', 'get_url_distinctive_domain() - www.whitehouse' );
-    is( MediaWords::Util::URL::get_url_distinctive_domain( 'http://info.info/' ),
-        'info.info', 'get_url_distinctive_domain() - info.info' );
-    is( MediaWords::Util::URL::get_url_distinctive_domain( 'http://blog.yesmeck.com/jquery-jsonview/' ),
-        'yesmeck.com', 'get_url_distinctive_domain() - yesmeck.com' );
-    is( MediaWords::Util::URL::get_url_distinctive_domain( 'http://status.livejournal.org/' ),
-        'livejournal.org', 'get_url_distinctive_domain() - livejournal.org' );
-
-    # Make sure subroutine works with ap.org
-    is( MediaWords::Util::URL::get_url_distinctive_domain( 'http://ap.org/' ),                   'ap.org', 'ap.org #1' );
-    is( MediaWords::Util::URL::get_url_distinctive_domain( 'http://ap.org' ),                    'ap.org', 'ap.org #2' );
-    is( MediaWords::Util::URL::get_url_distinctive_domain( 'http://hosted.ap.org/foo/bar/baz' ), 'ap.org', 'ap.org #3' );
-
-    # ".(gov|org|com).XX" exception
-    is( MediaWords::Util::URL::get_url_distinctive_domain( 'http://www.stat.gov.lt/' ),
-        'stat.gov.lt', 'get_url_distinctive_domain() - www.stat.gov.lt' );
-
-    # "wordpress.com|blogspot|livejournal.com|privet.ru|wikia.com|feedburner.com|24open.ru|patch.com|tumblr.com" exception
-    is( MediaWords::Util::URL::get_url_distinctive_domain( 'https://en.blog.wordpress.com/' ),
-        'en.blog.wordpress.com', 'get_url_distinctive_domain() - en.blog.wordpress.com' );
-
-# FIXME - invalid URL
-# is(MediaWords::Util::URL::get_url_distinctive_domain('http:///www.facebook.com/'), undef, 'get_url_distinctive_domain() - invalid facebook.com');
-}
-
-sub test_meta_refresh_url_from_html()
-{
-    my $html;
-    my $base_url;
-    my $expected_url;
-
-    # No <meta http-equiv="refresh" />
-    $html = <<EOF;
-        <html>
-        <head>
-            <title>This is a test</title>
-            <meta http-equiv="content-type" content="text/html; charset=UTF-8" />
-        </head>
-        <body>
-            <p>This is a test.</p>
-        </body>
-        </html>
-EOF
-    $base_url     = 'http://example.com/';
-    $expected_url = undef;
-    is( MediaWords::Util::URL::meta_refresh_url_from_html( $html, $base_url ),
-        $expected_url, 'No <meta http-equiv="refresh" />' );
-
-    # Basic HTML <meta http-equiv="refresh">
-    $html = <<EOF;
-        <HTML>
-        <HEAD>
-            <TITLE>This is a test</TITLE>
-            <META HTTP-EQUIV="content-type" CONTENT="text/html; charset=UTF-8">
-            <META HTTP-EQUIV="refresh" CONTENT="0; URL=http://example.com/">
-        </HEAD>
-        <BODY>
-            <P>This is a test.</P>
-        </BODY>
-        </HTML>
-EOF
-    $base_url     = 'http://example.com/';
-    $expected_url = 'http://example.com/';
-    is( MediaWords::Util::URL::meta_refresh_url_from_html( $html, $base_url ),
-        $expected_url, 'Basic HTML <meta http-equiv="refresh">' );
-
-    # Basic XHTML <meta http-equiv="refresh" />
-    $html = <<EOF;
-        <html>
-        <head>
-            <title>This is a test</title>
-            <meta http-equiv="content-type" content="text/html; charset=UTF-8" />
-            <meta http-equiv="refresh" content="0; url=http://example.com/" />
-        </head>
-        <body>
-            <p>This is a test.</p>
-        </body>
-        </html>
-EOF
-    $base_url     = 'http://example.com/';
-    $expected_url = 'http://example.com/';
-    is( MediaWords::Util::URL::meta_refresh_url_from_html( $html, $base_url ),
-        $expected_url, 'Basic XHTML <meta http-equiv="refresh" />' );
-
-    # Basic XHTML sans the seconds part
-    $html = <<EOF;
-        <html>
-        <head>
-            <title>This is a test</title>
-            <meta http-equiv="content-type" content="text/html; charset=UTF-8" />
-            <meta http-equiv="refresh" content="url=http://example.com/" />
-        </head>
-        <body>
-            <p>This is a test.</p>
-        </body>
-        </html>
-EOF
-    $base_url     = 'http://example.com/';
-    $expected_url = 'http://example.com/';
-    is( MediaWords::Util::URL::meta_refresh_url_from_html( $html, $base_url ),
-        $expected_url, 'Basic XHTML sans the seconds part' );
-
-    # Basic XHTML with quoted url
-    $html = <<EOF;
-        <html>
-        <head>
-            <title>This is a test</title>
-            <meta http-equiv="content-type" content="text/html; charset=UTF-8" />
-            <meta http-equiv="refresh" content="url='http://example.com/'" />
-        </head>
-        <body>
-            <p>This is a test.</p>
-        </body>
-        </html>
-EOF
-    $base_url     = 'http://example.com/';
-    $expected_url = 'http://example.com/';
-    is( MediaWords::Util::URL::meta_refresh_url_from_html( $html, $base_url ),
-        $expected_url, 'Basic XHTML with quoted url' );
-
-    # Basic XHTML with reverse quoted url
-    $html = <<EOF;
-        <html>
-        <head>
-            <title>This is a test</title>
-            <meta http-equiv="content-type" content="text/html; charset=UTF-8" />
-            <meta http-equiv="refresh" content='url="http://example.com/"' />
-        </head>
-        <body>
-            <p>This is a test.</p>
-        </body>
-        </html>
-EOF
-    $base_url     = 'http://example.com/';
-    $expected_url = 'http://example.com/';
-    is( MediaWords::Util::URL::meta_refresh_url_from_html( $html, $base_url ),
-        $expected_url, 'Basic XHTML with reverse quoted url' );
-
-    # Relative path (base URL with trailing slash)
-    $html = <<EOF;
-        <meta http-equiv="refresh" content="0; url=second/third/" />
-EOF
-    $base_url     = 'http://example.com/first/';
-    $expected_url = 'http://example.com/first/second/third/';
-    is( MediaWords::Util::URL::meta_refresh_url_from_html( $html, $base_url ),
-        $expected_url, 'Relative path (with trailing slash)' );
-
-    # Relative path (base URL without trailing slash)
-    $html = <<EOF;
-        <meta http-equiv="refresh" content="0; url=second/third/" />
-EOF
-    $base_url     = 'http://example.com/first';
-    $expected_url = 'http://example.com/second/third/';
-    is( MediaWords::Util::URL::meta_refresh_url_from_html( $html, $base_url ),
-        $expected_url, 'Relative path (without trailing slash)' );
-
-    # Absolute path
-    $html = <<EOF;
-        <meta http-equiv="refresh" content="0; url=/first/second/third/" />
-EOF
-    $base_url     = 'http://example.com/fourth/fifth/';
-    $expected_url = 'http://example.com/first/second/third/';
-    is( MediaWords::Util::URL::meta_refresh_url_from_html( $html, $base_url ), $expected_url, 'Absolute path' );
-
-    # Invalid URL without base URL
-    $html = <<EOF;
-        <meta http-equiv="refresh" content="0; url=/first/second/third/" />
-EOF
-    is( MediaWords::Util::URL::meta_refresh_url_from_html( $html ), undef, 'Invalid URL without base URL' );
-}
-
-sub test_link_canonical_url_from_html()
-{
-    my $html;
-    my $base_url;
-    my $expected_url;
-
-    # No <link rel="canonical" />
-    $html = <<EOF;
-        <html>
-        <head>
-            <title>This is a test</title>
-            <link rel="stylesheet" type="text/css" href="theme.css" />
-        </head>
-        <body>
-            <p>This is a test.</p>
-        </body>
-        </html>
-EOF
-    $base_url     = 'http://example.com/';
-    $expected_url = undef;
-    is( MediaWords::Util::URL::link_canonical_url_from_html( $html, $base_url ),
-        $expected_url, 'No <link rel="canonical" />' );
-
-    # Basic HTML <link rel="canonical">
-    $html = <<EOF;
-        <HTML>
-        <HEAD>
-            <TITLE>This is a test</TITLE>
-            <LINK REL="stylesheet" TYPE="text/css" HREF="theme.css">
-            <LINK REL="canonical" HREF="http://example.com/">
-        </HEAD>
-        <BODY>
-            <P>This is a test.</P>
-        </BODY>
-        </HTML>
-EOF
-    $base_url     = 'http://example.com/';
-    $expected_url = 'http://example.com/';
-    is( MediaWords::Util::URL::link_canonical_url_from_html( $html, $base_url ),
-        $expected_url, 'Basic HTML <link rel="canonical">' );
-
-    # Basic XHTML <meta http-equiv="refresh" />
-    $html = <<EOF;
-        <html>
-        <head>
-            <title>This is a test</title>
-            <link rel="stylesheet" type="text/css" href="theme.css" />
-            <link rel="canonical" href="http://example.com/" />
-        </head>
-        <body>
-            <p>This is a test.</p>
-        </body>
-        </html>
-EOF
-    $base_url     = 'http://example.com/';
-    $expected_url = 'http://example.com/';
-    is( MediaWords::Util::URL::link_canonical_url_from_html( $html, $base_url ),
-        $expected_url, 'Basic XHTML <link rel="canonical" />' );
-
-    # Relative path (base URL with trailing slash -- valid, but not a good practice)
-    $html = <<EOF;
-        <link rel="canonical" href="second/third/" />
-EOF
-    $base_url     = 'http://example.com/first/';
-    $expected_url = 'http://example.com/first/second/third/';
-    is( MediaWords::Util::URL::link_canonical_url_from_html( $html, $base_url ),
-        $expected_url, 'Relative path (with trailing slash)' );
-
-    # Relative path (base URL without trailing slash -- valid, but not a good practice)
-    $html = <<EOF;
-        <link rel="canonical" href="second/third/" />
-EOF
-    $base_url     = 'http://example.com/first';
-    $expected_url = 'http://example.com/second/third/';
-    is( MediaWords::Util::URL::link_canonical_url_from_html( $html, $base_url ),
-        $expected_url, 'Relative path (without trailing slash)' );
-
-    # Absolute path (valid, but not a good practice)
-    $html = <<EOF;
-        <link rel="canonical" href="/first/second/third/" />
-EOF
-    $base_url     = 'http://example.com/fourth/fifth/';
-    $expected_url = 'http://example.com/first/second/third/';
-    is( MediaWords::Util::URL::link_canonical_url_from_html( $html, $base_url ), $expected_url, 'Absolute path' );
-
-    # Invalid URL without base URL
-    $html = <<EOF;
-        <link rel="canonical" href="/first/second/third/" />
-EOF
-    is( MediaWords::Util::URL::link_canonical_url_from_html( $html ), undef, 'Invalid URL without base URL' );
-}
-
-=======
->>>>>>> 6168ccea
 sub test_url_and_data_after_redirects_http()
 {
     eval { MediaWords::Util::URL::url_and_data_after_redirects( undef ); };
